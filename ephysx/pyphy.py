--- conflicted
+++ resolved
@@ -346,12 +346,6 @@
                              int(150+100*np.cos(c1*4.5789+4.123809)),
                              int(150+100*np.cos(c1*8.123+23.32412)))
                 ptr.setBrush(clr)
-<<<<<<< HEAD
-                for x in xx:
-                    ptr.drawEllipse(QRect(x-R, y-R, 2*R, 2*R))
-
-
-=======
                 ptr.setPen(Qt.NoPen)
                 r = R
                 for c in cc:
@@ -361,7 +355,6 @@
                     r = R//2
 
             
->>>>>>> 7bbaa185
 class PyPhy:
     app = None
     
